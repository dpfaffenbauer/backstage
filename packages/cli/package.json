{
  "name": "@backstage/cli",
  "description": "CLI for developing Backstage plugins and apps",
  "version": "0.1.1-alpha.26",
  "private": false,
  "publishConfig": {
    "access": "public"
  },
  "homepage": "https://backstage.io",
  "repository": {
    "type": "git",
    "url": "https://github.com/spotify/backstage",
    "directory": "packages/cli"
  },
  "keywords": [
    "backstage"
  ],
  "license": "Apache-2.0",
  "main": "dist/index.cjs.js",
  "scripts": {
    "build": "backstage-cli build --outputs cjs",
    "lint": "backstage-cli lint",
    "test": "backstage-cli test",
    "clean": "backstage-cli clean",
    "start": "nodemon --"
  },
  "bin": {
    "backstage-cli": "bin/backstage-cli"
  },
  "dependencies": {
    "@backstage/cli-common": "^0.1.1-alpha.26",
    "@backstage/config": "^0.1.1-alpha.26",
    "@backstage/config-loader": "^0.1.1-alpha.26",
    "@hot-loader/react-dom": "^16.13.0",
    "@lerna/package-graph": "^3.18.5",
    "@lerna/project": "^3.18.0",
    "@rollup/plugin-commonjs": "^16.0.0",
    "@rollup/plugin-json": "^4.0.2",
    "@rollup/plugin-node-resolve": "^9.0.0",
    "@rollup/plugin-yaml": "^2.1.1",
<<<<<<< HEAD
    "@spotify/eslint-config": "^8.1.0",
=======
    "@spotify/eslint-config-base": "^8.0.0",
    "@spotify/eslint-config-react": "^8.0.0",
    "@spotify/eslint-config-typescript": "^8.0.0",
>>>>>>> 33454c0f
    "@sucrase/webpack-loader": "^2.0.0",
    "@svgr/plugin-jsx": "5.4.x",
    "@svgr/plugin-svgo": "5.4.x",
    "@svgr/rollup": "5.4.x",
    "@svgr/webpack": "5.4.x",
    "@types/start-server-webpack-plugin": "^2.2.0",
    "@types/webpack-env": "^1.15.2",
    "@types/webpack-node-externals": "^2.5.0",
    "@typescript-eslint/eslint-plugin": "^v3.10.1",
    "@typescript-eslint/parser": "^v3.10.1",
    "bfj": "^7.0.2",
    "chalk": "^4.0.0",
    "chokidar": "^3.3.1",
    "commander": "^6.1.0",
    "css-loader": "^3.5.3",
    "dashify": "^2.0.0",
    "diff": "^4.0.2",
    "esbuild": "^0.7.7",
    "eslint": "^7.1.0",
    "eslint-config-prettier": "^6.0.0",
    "eslint-formatter-friendly": "^7.0.0",
    "eslint-plugin-import": "^2.20.2",
<<<<<<< HEAD
    "eslint-plugin-monorepo": "^0.3.1",
=======
    "eslint-plugin-jest": "^24.1.0",
    "eslint-plugin-jsx-a11y": "^6.2.1",
    "eslint-plugin-monorepo": "^0.2.1",
    "eslint-plugin-react": "^7.12.4",
    "eslint-plugin-react-hooks": "^4.0.0",
>>>>>>> 33454c0f
    "fork-ts-checker-webpack-plugin": "^4.0.5",
    "fs-extra": "^9.0.0",
    "handlebars": "^4.7.3",
    "html-webpack-plugin": "^4.3.0",
    "inquirer": "^7.0.4",
    "jest": "^26.0.1",
    "jest-css-modules": "^2.1.0",
    "jest-esm-transformer": "^1.0.0",
    "mini-css-extract-plugin": "^0.9.0",
    "ora": "^4.0.3",
    "raw-loader": "^4.0.1",
    "react": "^16.0.0",
    "react-dev-utils": "^10.2.1",
    "react-hot-loader": "^4.12.21",
    "recursive-readdir": "^2.2.2",
    "replace-in-file": "^6.0.0",
    "rollup": "2.23.x",
    "rollup-plugin-dts": "1.4.13",
    "rollup-plugin-esbuild": "^2.0.0",
    "rollup-plugin-peer-deps-external": "^2.2.2",
    "rollup-plugin-postcss": "^3.1.1",
    "rollup-plugin-typescript2": "^0.27.3",
    "rollup-pluginutils": "^2.8.2",
    "start-server-webpack-plugin": "^2.2.5",
    "style-loader": "^1.2.1",
    "sucrase": "^3.16.0",
    "tar": "^6.0.1",
    "terser-webpack-plugin": "^1.4.3",
    "ts-jest": "^26.0.0",
    "ts-loader": "^7.0.4",
    "typescript": "^4.0.3",
    "url-loader": "^4.1.0",
    "webpack": "^4.41.6",
    "webpack-dev-server": "^3.11.0",
    "webpack-node-externals": "^2.5.0",
    "yaml": "^1.10.0",
    "yml-loader": "^2.1.0",
    "yn": "^4.0.0"
  },
  "devDependencies": {
    "@types/diff": "^4.0.2",
    "@types/fs-extra": "^9.0.1",
    "@types/html-webpack-plugin": "^3.2.2",
    "@types/http-proxy": "^1.17.4",
    "@types/inquirer": "^7.3.1",
    "@types/mini-css-extract-plugin": "^0.9.1",
    "@types/mock-fs": "^4.13.0",
    "@types/node": "^13.7.2",
    "@types/ora": "^3.2.0",
    "@types/react-dev-utils": "^9.0.4",
    "@types/recursive-readdir": "^2.2.0",
    "@types/rollup-plugin-peer-deps-external": "^2.2.0",
    "@types/rollup-plugin-postcss": "^2.0.0",
    "@types/tar": "^4.0.3",
    "@types/webpack": "^4.41.7",
    "@types/webpack-dev-server": "^3.11.0",
    "del": "^5.1.0",
    "mock-fs": "^4.13.0",
    "nodemon": "^2.0.2",
    "ts-node": "^8.6.2"
  },
  "files": [
    "asset-types",
    "templates",
    "config",
    "bin",
    "dist/**/*.js"
  ],
  "nodemonConfig": {
    "watch": "./src",
    "exec": "bin/backstage-cli",
    "ext": "ts"
  }
}<|MERGE_RESOLUTION|>--- conflicted
+++ resolved
@@ -38,13 +38,9 @@
     "@rollup/plugin-json": "^4.0.2",
     "@rollup/plugin-node-resolve": "^9.0.0",
     "@rollup/plugin-yaml": "^2.1.1",
-<<<<<<< HEAD
-    "@spotify/eslint-config": "^8.1.0",
-=======
-    "@spotify/eslint-config-base": "^8.0.0",
+    "@spotify/eslint-config-base": "^9.0.0",
     "@spotify/eslint-config-react": "^8.0.0",
     "@spotify/eslint-config-typescript": "^8.0.0",
->>>>>>> 33454c0f
     "@sucrase/webpack-loader": "^2.0.0",
     "@svgr/plugin-jsx": "5.4.x",
     "@svgr/plugin-svgo": "5.4.x",
@@ -67,15 +63,11 @@
     "eslint-config-prettier": "^6.0.0",
     "eslint-formatter-friendly": "^7.0.0",
     "eslint-plugin-import": "^2.20.2",
-<<<<<<< HEAD
-    "eslint-plugin-monorepo": "^0.3.1",
-=======
     "eslint-plugin-jest": "^24.1.0",
     "eslint-plugin-jsx-a11y": "^6.2.1",
-    "eslint-plugin-monorepo": "^0.2.1",
+    "eslint-plugin-monorepo": "^0.3.1",
     "eslint-plugin-react": "^7.12.4",
     "eslint-plugin-react-hooks": "^4.0.0",
->>>>>>> 33454c0f
     "fork-ts-checker-webpack-plugin": "^4.0.5",
     "fs-extra": "^9.0.0",
     "handlebars": "^4.7.3",
